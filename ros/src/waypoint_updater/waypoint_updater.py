--- conflicted
+++ resolved
@@ -29,14 +29,8 @@
 _SPIN_FREQUENCY = 50
 # Waypoint cushion from targeted stopline before traffic light or obstacle.
 _STOP_CUSHION = 3
-<<<<<<< HEAD
-# Maximum deceleration.
-_MAX_DECEL = .5
-
-=======
 # Maximum deceleration
 _MAX_DECEL = 0.5
->>>>>>> 45d61c8a
 
 class WaypointUpdater(object):
     """
@@ -159,16 +153,10 @@
             # Position of waypoint won't change.
             p.pose = wp.pose
 
-<<<<<<< HEAD
             # To decelerate from speed v to 0 in a distance of s:
             # s = 1/2 * a * v^2  =>  v = sqrt(2 * a * s)
             dist = WaypointUpdater.waypoint_distance(sliced_base_waypoints, i, stop_idx)
-=======
-            # a = v/t -> t =v/a
-            # v = s/t -> v = s/(v/a) -> v^2 = s*a -> v = sqrt(s*a)
-            # use 2 times of _MAX_DECEL to magnify the deceleration
-            dist = self.distance(base_waypoints, i, stop_idx)
->>>>>>> 45d61c8a
+
             vel = math.sqrt(2 * _MAX_DECEL * dist)
             if vel < 1.:
                 vel = 0.
