#!/usr/bin/env python
import rospy
from std_msgs.msg import Int32
from geometry_msgs.msg import PoseStamped, Pose, Quaternion
from styx_msgs.msg import TrafficLightArray, TrafficLight
from styx_msgs.msg import Lane
from sensor_msgs.msg import Image
from cv_bridge import CvBridge
from light_classification.tl_classifier import TLClassifier
import tf
import cv2
import yaml
import math
import os
<<<<<<< HEAD
from scipy.spatial import KDTree
=======
>>>>>>> b0714a72

STATE_COUNT_THRESHOLD = 3
SPIN_FREQUENCY = 30

class TLDetector(object):
    def __init__(self):
        rospy.init_node('tl_detector')
        self.pose = None
        self.waypoints = None
        self.camera_image = None
        self.lights = []
        self.waypoints_2d = None
        self.waypoints_tree = None
        self.stopline_list = []

        sub1 = rospy.Subscriber('/current_pose', PoseStamped, self.pose_cb)
        sub2 = rospy.Subscriber('/base_waypoints', Lane, self.waypoints_cb)

        '''
        /vehicle/traffic_lights provides you with the location of the traffic light in 3D map space and
        helps you acquire an accurate ground truth data source for the traffic light
        classifier by sending the current color state of all traffic lights in the
        simulator. When testing on the vehicle, the color state will not be available. You'll need to
        rely on the position of the light and the camera image to predict it.
        '''
        sub3 = rospy.Subscriber('/vehicle/traffic_lights', TrafficLightArray, self.traffic_cb)
        sub6 = rospy.Subscriber('/image_color', Image, self.image_cb)

        config_string = rospy.get_param("/traffic_light_config")
        self.config = yaml.load(config_string)

        self.upcoming_red_light_pub = rospy.Publisher('/traffic_waypoint', Int32, queue_size=1)

        self.bridge = CvBridge()
        self.light_classifier = TLClassifier()
        self.listener = tf.TransformListener()

        self.state = TrafficLight.UNKNOWN
        self.last_state = TrafficLight.UNKNOWN
        self.last_wp = -1
        self.state_count = 0

    def spin(self, freq):
        """
        Spins this ROS node based on the given frequency.

        :param freq: frequency in hertz.
        """
        rate = rospy.Rate(freq)
        while not rospy.is_shutdown():

            '''
            Publish upcoming red lights at camera frequency.
            Each predicted state has to occur `STATE_COUNT_THRESHOLD` number
            of times till we start using it. Otherwise the previous stable state is
            used.
            '''
            if None not in (self.pose, self.waypoints, self.camera_image):
                light_wp, state = self.process_traffic_lights()
                # once process traffic light set camera_image to None so if no image coming we will skip this block
                self.camera_image = None
                if self.state != state:
                    self.state_count = 0
                    self.state = state
                elif self.state_count >= STATE_COUNT_THRESHOLD:
                    self.last_state = self.state
                    light_wp = light_wp if state == TrafficLight.RED else -1
                    self.last_wp = light_wp
                    self.upcoming_red_light_pub.publish(Int32(light_wp))
                else:
                    self.upcoming_red_light_pub.publish(Int32(self.last_wp))
                self.state_count += 1
            rate.sleep()

    def pose_cb(self, msg):
        self.pose = msg

    def waypoints_cb(self, waypoints):
        self.waypoints = waypoints

        # Get the waypoints in X, Y plane and set up the KDTree for efficient comparison.
        self.waypoints_2d = [[w.pose.pose.position.x, w.pose.pose.position.y]
                             for w in waypoints.waypoints]
        self.waypoints_tree = KDTree(self.waypoints_2d)

        # List of positions that correspond to the line to stop in front of for a given intersection
        stop_line_positions = self.config['stop_line_positions']
        for i, stop_line_position in enumerate(stop_line_positions):
            closest_idx = self.waypoints_tree.query([stop_line_position[0], stop_line_position[1]], 1)[1]
            self.stopline_list.append(closest_idx)

    def traffic_cb(self, msg):
        self.lights = msg.lights

    def image_cb(self, msg):
        """Identifies red lights in the incoming camera image and publishes the index
            of the waypoint closest to the red light's stop line to /traffic_waypoint

        Args:
            msg (Image): image from car-mounted camera

        """
        self.has_image = True
        self.camera_image = msg

    def distance(self, x1, y1, x2, y2):
        return math.sqrt((x2-x1)**2 + (y2-y1)**2)

    def get_closest_waypoint(self, pose):
        """Identifies the closest path waypoint to the given position
            https://en.wikipedia.org/wiki/Closest_pair_of_points_problem
        Args:
            pose (Pose): position to match a waypoint to

        Returns:
            int: index of the closest waypoint in self.waypoints

        """
<<<<<<< HEAD
        x = pose.position.x
        y = pose.position.y
        closest_idx = self.waypoints_tree.query([x, y], 1)[1]
        return closest_idx
=======

        distance = float('inf')
        dist_wp = lambda w1, w2: math.sqrt((w1.x-w2.x)**2 + (w1.y-w2.y)**2  + (w1.z-w2.z)**2)

        index_wp = 0
        for i in range(len(self.waypoints.waypoints)):
            new_distance  = dist_wp (pose.position, self.waypoints.waypoints[i].pose.pose.position)
            if new_distance < distance:
                distance = new_distance
                index_wp = i

        return index_wp
>>>>>>> b0714a72

    def get_light_state(self):
        """Determines the current color of the traffic light

        Args:
            light (TrafficLight): light to classify

        Returns:
            int: ID of traffic light color (specified in styx_msgs/TrafficLight)

        """
        # Manual Testing
        return light.state

        # This block will be back with Classifier
        # if(not self.has_image):
        #     self.prev_light_loc = None
        #     return False
        #
        # cv_image = self.bridge.imgmsg_to_cv2(self.camera_image, "bgr8")
        #
        # #Get classification
        # return self.light_classifier.get_classification(cv_image)

    def create_light(self, x, y, z, yaw):
        light = TrafficLight()

        light.pose.pose.position.x = x
        light.pose.pose.position.y = y
        light.pose.pose.position.z = z

        return light
		
    def process_traffic_lights(self):
        """Finds closest visible traffic light, if one exists, and determines its
            location and color

        Returns:
            int: index of waypoint closes to the upcoming stop line for a traffic light (-1 if none exists)
            int: ID of traffic light color (specified in styx_msgs/TrafficLight)

        """
<<<<<<< HEAD

=======

        light = None

        # List of positions that correspond to the line to stop in front of for a given intersection
        stop_line_positions = self.config['stop_line_positions']

>>>>>>> b0714a72
        if(self.pose):
            car_position = self.get_closest_waypoint(self.pose.pose)
            for i in range(len(self.stopline_list)):
                if self.stopline_list[i] >= car_position:
                    state = self.get_light_state()
                    return self.stopline_list[i], state

<<<<<<< HEAD
        #bugbug this line will cause error between last light and end of lap
        #self.waypoints = None
=======
            # find the closest visible traffic light (if one exists)
            distance = float('inf')
            for i, stop_line_position in enumerate(stop_line_positions):
                temp_light = self.create_light(stop_line_position[0], stop_line_position[1], 0.0, 0.0)
                temp_light.state = self.lights[i].state
                light_position = self.get_closest_waypoint(temp_light.pose.pose)
                car_x = self.waypoints.waypoints[car_position].pose.pose.position.x
                car_y = self.waypoints.waypoints[car_position].pose.pose.position.y
                light_x = self.waypoints.waypoints[light_position].pose.pose.position.x
                light_y = self.waypoints.waypoints[light_position].pose.pose.position.y
                temp_distance = self.distance(car_x, car_y, light_x,light_y)

                # use the light ahead of car
                if (light_position > car_position) and (temp_distance < distance):
                    light = temp_light
                    closest_light_wp = light_position
                    distance = temp_distance 

            if light:
                state = self.get_light_state(light)

                rospy.loginfo('Bugbug next traffic light {}, color: {}'.format(closest_light_wp, state))

                return closest_light_wp, state

        #bugbug this line will cause error between last light and end of lap
        #self.waypoints = None
        rospy.loginfo('Bugbug no next traffic light')
>>>>>>> b0714a72
        return -1, TrafficLight.UNKNOWN

if __name__ == '__main__':
    try:
        TLDetector().spin(SPIN_FREQUENCY)
    except rospy.ROSInterruptException:
        rospy.logerr('Could not start traffic node.')<|MERGE_RESOLUTION|>--- conflicted
+++ resolved
@@ -1,7 +1,7 @@
 #!/usr/bin/env python
 import rospy
 from std_msgs.msg import Int32
-from geometry_msgs.msg import PoseStamped, Pose, Quaternion
+from geometry_msgs.msg import PoseStamped, Pose
 from styx_msgs.msg import TrafficLightArray, TrafficLight
 from styx_msgs.msg import Lane
 from sensor_msgs.msg import Image
@@ -12,10 +12,7 @@
 import yaml
 import math
 import os
-<<<<<<< HEAD
 from scipy.spatial import KDTree
-=======
->>>>>>> b0714a72
 
 STATE_COUNT_THRESHOLD = 3
 SPIN_FREQUENCY = 30
@@ -121,9 +118,6 @@
         self.has_image = True
         self.camera_image = msg
 
-    def distance(self, x1, y1, x2, y2):
-        return math.sqrt((x2-x1)**2 + (y2-y1)**2)
-
     def get_closest_waypoint(self, pose):
         """Identifies the closest path waypoint to the given position
             https://en.wikipedia.org/wiki/Closest_pair_of_points_problem
@@ -134,27 +128,12 @@
             int: index of the closest waypoint in self.waypoints
 
         """
-<<<<<<< HEAD
         x = pose.position.x
         y = pose.position.y
         closest_idx = self.waypoints_tree.query([x, y], 1)[1]
         return closest_idx
-=======
 
-        distance = float('inf')
-        dist_wp = lambda w1, w2: math.sqrt((w1.x-w2.x)**2 + (w1.y-w2.y)**2  + (w1.z-w2.z)**2)
-
-        index_wp = 0
-        for i in range(len(self.waypoints.waypoints)):
-            new_distance  = dist_wp (pose.position, self.waypoints.waypoints[i].pose.pose.position)
-            if new_distance < distance:
-                distance = new_distance
-                index_wp = i
-
-        return index_wp
->>>>>>> b0714a72
-
-    def get_light_state(self):
+    def get_light_state(self, light):
         """Determines the current color of the traffic light
 
         Args:
@@ -177,15 +156,6 @@
         # #Get classification
         # return self.light_classifier.get_classification(cv_image)
 
-    def create_light(self, x, y, z, yaw):
-        light = TrafficLight()
-
-        light.pose.pose.position.x = x
-        light.pose.pose.position.y = y
-        light.pose.pose.position.z = z
-
-        return light
-		
     def process_traffic_lights(self):
         """Finds closest visible traffic light, if one exists, and determines its
             location and color
@@ -195,56 +165,15 @@
             int: ID of traffic light color (specified in styx_msgs/TrafficLight)
 
         """
-<<<<<<< HEAD
-
-=======
-
-        light = None
-
-        # List of positions that correspond to the line to stop in front of for a given intersection
-        stop_line_positions = self.config['stop_line_positions']
-
->>>>>>> b0714a72
         if(self.pose):
             car_position = self.get_closest_waypoint(self.pose.pose)
             for i in range(len(self.stopline_list)):
                 if self.stopline_list[i] >= car_position:
-                    state = self.get_light_state()
+                    state = self.get_light_state(self.lights[i])
                     return self.stopline_list[i], state
-
-<<<<<<< HEAD
-        #bugbug this line will cause error between last light and end of lap
-        #self.waypoints = None
-=======
-            # find the closest visible traffic light (if one exists)
-            distance = float('inf')
-            for i, stop_line_position in enumerate(stop_line_positions):
-                temp_light = self.create_light(stop_line_position[0], stop_line_position[1], 0.0, 0.0)
-                temp_light.state = self.lights[i].state
-                light_position = self.get_closest_waypoint(temp_light.pose.pose)
-                car_x = self.waypoints.waypoints[car_position].pose.pose.position.x
-                car_y = self.waypoints.waypoints[car_position].pose.pose.position.y
-                light_x = self.waypoints.waypoints[light_position].pose.pose.position.x
-                light_y = self.waypoints.waypoints[light_position].pose.pose.position.y
-                temp_distance = self.distance(car_x, car_y, light_x,light_y)
-
-                # use the light ahead of car
-                if (light_position > car_position) and (temp_distance < distance):
-                    light = temp_light
-                    closest_light_wp = light_position
-                    distance = temp_distance 
-
-            if light:
-                state = self.get_light_state(light)
-
-                rospy.loginfo('Bugbug next traffic light {}, color: {}'.format(closest_light_wp, state))
-
-                return closest_light_wp, state
 
         #bugbug this line will cause error between last light and end of lap
         #self.waypoints = None
-        rospy.loginfo('Bugbug no next traffic light')
->>>>>>> b0714a72
         return -1, TrafficLight.UNKNOWN
 
 if __name__ == '__main__':
